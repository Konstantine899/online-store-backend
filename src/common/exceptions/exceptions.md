## Exceptions

- `CustomNotFoundExceptionFilter` - используется для более подробного вывода информации ошибки `"Not Found"`. Включает
  поля
    * `statusCode` - статус код ошибки
    * `url` - адрес по которому произошла ошибка
    * `path` - endpoint в котором произошла ошибка
    * `name` - имя события которое произошло `NotFoundException`
    * `message` - Сообщение информирующее пользователя

```ts
import {
  ArgumentsHost,
  Catch,
  ExceptionFilter,
  NotFoundException,
} from '@nestjs/common';
import { Request, Response } from 'express';

@Catch(NotFoundException)
export class CustomNotFoundExceptionFilter implements ExceptionFilter {
  catch(exception: NotFoundException, host: ArgumentsHost) {
	const context = host.switchToHttp();
	const {
	  url,
	  path
	} = context.getRequest<Request>();
	const response = context.getResponse<Response>();
	const statusCode = exception.getStatus();
	const {
	  message,
	  name
	} = exception;

	response.status(statusCode).json({
	  statusCode: statusCode,
	  url: url,
	  path: path,
	  name: name,
	  message: message,
	});
  }
}

```

<<<<<<< HEAD
Чуть подробнее. При создании `exception filters` мы действуем по одному и тому же алгоритму. Создаем класс который `implements(реализуется)` от `interface` `ExceptionFilter` библиотеки `@nestjs/common`.

Важный момент! Перед реализацией класса в декораторе `@Catch` передаю тип exception. Декоратор `@Catch` будет отлавливать этот `exception`. После чего мы сможем отловленный exception использовать в нашем коде.

`interface` `ExceptionFilter` в себе реализует один единственный метод `catch`. Метод `catch` принимает два аргумента. Первый это `exception: T`, как `generic` передаем тип обрабатываемого `exception`, к примеру `NotFoundException`. Второй аргумент это `host: ArgumentsHost` из которого мы можем получить `context` запроса.

Далее использую этот контекст запроса. Вытаскиваю интересующие поля и формирую новый ответ.

=======
>>>>>>> 907b483e
- `SequelizeDatabaseErrorExceptionFilter` - Используется для вывода информации об ошибке(ах) которая произошла в БД.
    * `url` - адрес по которому произошла ошибка
    * `path` - endpoint в котором произошла ошибка
    * `type` - тип произошедшей ошибки
    * `name` - имя события которое произошло
    * `timestamp` - дата когда произошла ошибка

```ts
import {
  ArgumentsHost,
  Catch,
  ExceptionFilter,
  HttpStatus,
} from '@nestjs/common';
import { DatabaseError } from 'sequelize';
import { Request, Response } from 'express';

@Catch(DatabaseError)
export class SequelizeDatabaseErrorExceptionFilter implements ExceptionFilter {
  catch(exception: DatabaseError, host: ArgumentsHost) {
	const context = host.switchToHttp();
	const response = context.getResponse<Response>();
	const {
	  url,
	  path
	} = context.getRequest<Request>();
	const {
	  name,
	  message
	} = exception;

	const errorResponse = {
	  url: url,
	  path: path,
	  type: message,
	  name: name,
	  timestamp: new Date().toISOString(),
	};

	response.status(HttpStatus.BAD_REQUEST).json(errorResponse);
  }
}

```

- `SequelizeUniqueConstraintExceptionFilter` - ошибка валидации или ограничения в `Sequelize`. Подробнее читайте в
  документации:[Validations & Constraints](https://sequelize.org/docs/v6/core-concepts/validations-and-constraints/#:~:text=Version%3A%20v6%20%2D%20stable-,Validations%20%26%20Constraints,-In%20this%20tutorial)
    * `url` - адрес по которому произошла ошибка
    * `path` - endpoint в котором произошла ошибка
    * `type` - тип произошедшей ошибки
    * `name` - имя события которое произошло
    * `fields` - поля БД в которых произошла ошибка
    * `timestamp` - дата когда произошла ошибка

```ts
import { UniqueConstraintError } from 'sequelize';
import {
    ArgumentsHost,
    Catch,
    ExceptionFilter,
    HttpStatus,
} from '@nestjs/common';
import { Request, Response } from 'express';

@Catch(UniqueConstraintError)
export class SequelizeUniqueConstraintExceptionFilter
    implements ExceptionFilter
{
    catch(exception: UniqueConstraintError, host: ArgumentsHost) {
        const context = host.switchToHttp();
        const response = context.getResponse<Response>();
        const request = context.getRequest<Request>();
        const { url, path } = request;
        const { name, message, fields } = exception;
        const errorResponse = {
            url: url,
            path: path,
            type: message,
            name: name,
            fields: fields,
            timestamp: new Date().toISOString(),
        };

        response.status(HttpStatus.BAD_REQUEST).json(errorResponse);
    }
}

```

Подробнее об exception filters подробнее можно почитать в документации - [exception filters](https://docs.nestjs.com/exception-filters)<|MERGE_RESOLUTION|>--- conflicted
+++ resolved
@@ -1,4 +1,25 @@
 ## Exceptions
+
+## Подробнее об Exceptions filters
+
+Чуть подробнее. При создании `exception filters` мы действуем по одному и тому же алгоритму. Создаем класс который `implements(реализуется)` от `interface` `ExceptionFilter` библиотеки `@nestjs/common`.
+
+Важный момент! Перед реализацией класса в декораторе `@Catch` передаю тип exception. Декоратор `@Catch` будет отлавливать этот `exception`. После чего мы сможем отловленный exception использовать в нашем коде.
+
+`interface` `ExceptionFilter` в себе реализует один единственный метод `catch`. Метод `catch` принимает два аргумента. Первый это `exception: T`, как `generic` передаем тип обрабатываемого `exception`, к примеру `NotFoundException`. Второй аргумент это `host: ArgumentsHost` из которого мы можем получить `context` запроса.
+
+Далее использую этот контекст запроса. Вытаскиваю интересующие поля и формирую новый ответ.
+
+Подробнее об `exception` `filters` подробнее можно почитать в документации - [exception filters](https://docs.nestjs.com/exception-filters)
+
+
+---
+
+<br/>
+<br/>
+<br/>
+
+## CustomNotFoundExceptionFilter
 
 - `CustomNotFoundExceptionFilter` - используется для более подробного вывода информации ошибки `"Not Found"`. Включает
   поля
@@ -44,17 +65,16 @@
 
 ```
 
-<<<<<<< HEAD
-Чуть подробнее. При создании `exception filters` мы действуем по одному и тому же алгоритму. Создаем класс который `implements(реализуется)` от `interface` `ExceptionFilter` библиотеки `@nestjs/common`.
-
-Важный момент! Перед реализацией класса в декораторе `@Catch` передаю тип exception. Декоратор `@Catch` будет отлавливать этот `exception`. После чего мы сможем отловленный exception использовать в нашем коде.
-
-`interface` `ExceptionFilter` в себе реализует один единственный метод `catch`. Метод `catch` принимает два аргумента. Первый это `exception: T`, как `generic` передаем тип обрабатываемого `exception`, к примеру `NotFoundException`. Второй аргумент это `host: ArgumentsHost` из которого мы можем получить `context` запроса.
-
-Далее использую этот контекст запроса. Вытаскиваю интересующие поля и формирую новый ответ.
-
-=======
->>>>>>> 907b483e
+---
+
+<br/>
+<br/>
+<br/>
+
+## SequelizeDatabaseErrorExceptionFilter
+
+
+
 - `SequelizeDatabaseErrorExceptionFilter` - Используется для вывода информации об ошибке(ах) которая произошла в БД.
     * `url` - адрес по которому произошла ошибка
     * `path` - endpoint в котором произошла ошибка
@@ -99,6 +119,14 @@
 }
 
 ```
+
+---
+
+<br/>
+<br/>
+<br/>
+
+## SequelizeUniqueConstraintExceptionFilter
 
 - `SequelizeUniqueConstraintExceptionFilter` - ошибка валидации или ограничения в `Sequelize`. Подробнее читайте в
   документации:[Validations & Constraints](https://sequelize.org/docs/v6/core-concepts/validations-and-constraints/#:~:text=Version%3A%20v6%20%2D%20stable-,Validations%20%26%20Constraints,-In%20this%20tutorial)
@@ -144,4 +172,44 @@
 
 ```
 
-Подробнее об exception filters подробнее можно почитать в документации - [exception filters](https://docs.nestjs.com/exception-filters)+---
+
+<br/>
+<br/>
+<br/>
+
+## Регистрация exception filters в приложении
+
+После чего нужно глобально в приложении зарегистрировать все `exception` `filters`
+
+```ts
+import { NestFactory } from '@nestjs/core';
+import { AppModule } from './app.module';
+import * as process from 'process';
+import { CustomValidationPipe } from './common/pipes/custom-validation-pipe';
+import { SequelizeUniqueConstraintExceptionFilter } from './common/exceptions/sequelize-unique-constraint.exception.filter';
+import { CustomNotFoundExceptionFilter } from './common/exceptions/custom-not-found.exception.filter';
+import { SequelizeDatabaseErrorExceptionFilter } from './common/exceptions/sequelize-database-error.exception.filter';
+import * as cookieParser from 'cookie-parser';
+import { swaggerConfig } from '../config/swagger/swagger.config';
+
+async function bootstrap() {
+    const PORT = process.env.PORT || 5000;
+    const app = await NestFactory.create(AppModule, { cors: true });
+
+    app.useGlobalFilters(
+        ...[
+            new SequelizeUniqueConstraintExceptionFilter(),
+            new SequelizeDatabaseErrorExceptionFilter(),
+            new CustomNotFoundExceptionFilter(),
+        ],
+    );
+
+    await app.listen(PORT, () =>
+        console.log(`Server started on port = ${PORT}`),
+    );
+}
+
+bootstrap();
+
+```
