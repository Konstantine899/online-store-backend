--- conflicted
+++ resolved
@@ -935,15 +935,12 @@
         });
     });
 
-<<<<<<< HEAD
-=======
     // ============================================================
     // SAAS-002: Business Flags Operations removed (e-commerce specific)
     // Removed: upgradePremium/downgradePremium, setEmployee/unsetEmployee,
     //          setVip/unsetVip, setHighValue/unsetHighValue,
     //          setWholesale/unsetWholesale, setAffiliate/unsetAffiliate
     // ============================================================
->>>>>>> 1abb84e8
 
     // ============================================================
     // TEST-030.4: Password Management - Admin Force Update
